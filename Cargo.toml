--- conflicted
+++ resolved
@@ -1,33 +1,29 @@
-[package]
-name = "bevy_mod_raycast"
-version = "0.6.0"
-authors = ["Aevyrie <aevyrie@gmail.com>"]
-edition = "2021"
-license = "MIT"
-description = "Ray Casting for the Bevy Engine."
-repository = "https://github.com/aevyrie/bevy_mod_raycast/"
-keywords = ["gamedev", "graphics", "bevy", "3d", "raycast"]
-categories = ["game-engines", "rendering"]
-resolver = "2"
-
-[dependencies]
-bevy = { version = "0.8", default-features = false, features = [
-    "render",
-<<<<<<< HEAD
-    "bevy_asset"
-=======
-    "bevy_asset",
->>>>>>> 3b83e255
-] }
-
-[dev-dependencies]
-bevy = { version = "0.8", default-features = false, features = [
-    "bevy_scene",
-    "bevy_winit",
-    "x11",
-] }
-criterion = "0.3"
-
-[[bench]]
-name = "ray_mesh_intersection"
-harness = false
+[package]
+name = "bevy_mod_raycast"
+version = "0.6.0"
+authors = ["Aevyrie <aevyrie@gmail.com>"]
+edition = "2021"
+license = "MIT"
+description = "Ray Casting for the Bevy Engine."
+repository = "https://github.com/aevyrie/bevy_mod_raycast/"
+keywords = ["gamedev", "graphics", "bevy", "3d", "raycast"]
+categories = ["game-engines", "rendering"]
+resolver = "2"
+
+[dependencies]
+bevy = { version = "0.8", default-features = false, features = [
+    "render",
+    "bevy_asset",
+] }
+
+[dev-dependencies]
+bevy = { version = "0.8", default-features = false, features = [
+    "bevy_scene",
+    "bevy_winit",
+    "x11",
+] }
+criterion = "0.3"
+
+[[bench]]
+name = "ray_mesh_intersection"
+harness = false